import { app, BrowserWindow, ipcMain } from 'electron';

const headless = process.env.HEADLESS || false;

let parking; // ref for if the game is launching and the launcher is paused
let instance; // current theme manager

function setup(winURL) {
    let logWindow; // log win ref
    let loginWinRef; // login window ref
    let profileWinRef; // profile window ref
    let userWinRef; // user window ref
    let marketWinRef; // market window ref
    let parking; // ref for if the game is launching and the launcher is paused

    function createUserWindow() {
        userWinRef = new BrowserWindow({
            width: 300,
            height: 680,
            resizable: false,
            frame: false,
            transparent: true,
<<<<<<< HEAD
            hasShadow: false,
=======
            nodeIntegration: false,
>>>>>>> 6a277faf
        });
        userWinRef.setResizable(false);
        userWinRef.loadURL(`${winURL}?window=user`);
        userWinRef.on('close', () => { userWinRef = undefined; });
        ipcMain.on('user/close', () => {
            userWinRef.close();
        });
    }

    function createLoginWindow() {
        loginWinRef = new BrowserWindow({
            width: 300,
            height: 480,
            resizable: false,
            frame: false,
            transparent: true,
<<<<<<< HEAD
            hasShadow: false,
=======
            nodeIntegration: false,
>>>>>>> 6a277faf
        });
        loginWinRef.setResizable(false);
        loginWinRef.loadURL(`${winURL}?window=login`);
        loginWinRef.on('close', () => { loginWinRef = undefined; });
    }

    function createProfileWindow() {
        profileWinRef = new BrowserWindow({
            width: 700,
            height: 580,
            resizable: false,
            frame: false,
            transparent: true,
<<<<<<< HEAD
            hasShadow: false,
=======
            nodeIntegration: false,
>>>>>>> 6a277faf
        });
        profileWinRef.setResizable(false);
        profileWinRef.loadURL(`${winURL}?window=profile`);
        profileWinRef.on('close', () => { profileWinRef = undefined; });
    }

    ipcMain.on('window-open', (event, id) => {
        switch (id) {
            case 'profile':
                createProfileWindow(); break;
            case 'login':
                createLoginWindow(); break;
            default:
        }
    });

    ipcMain.on('window-close', (event) => {
        // event.sender.close();
    });

    function createSettingWindow() {
        
    }

    // createLoginWindow();
    // createUserWindow();
    createProfileWindow();

    return {
        requestFocus() {

        },
        dispose() {
        },
    };
}

function setupWindow(client) {
    parking = true;

    if (instance) { // stop current theme if exist
        try {
            instance.dispose();
        } catch (e) {
            console.warn(`An error occure during dispose ${client}`);
            console.error(e);
        }
        BrowserWindow.getAllWindows().forEach(win => win.close());
        instance = undefined;
    }

    instance = setup(process.env.NODE_ENV === 'development'
        ? `http://localhost:9080/${client}.html`
        : `file://${__dirname}/${client}.html`);

    parking = false;
}

app.on('window-all-closed', () => {
    if (parking) return;
    if (process.platform !== 'darwin') {
        app.quit();
    }
});
ipcMain.on('exit', () => {
    app.quit();
});
ipcMain.on('minecraft-exit', () => {
    parking = false;
});
ipcMain.on('minecraft-start', () => {
    parking = true;
});
ipcMain.on('store-ready', (store) => {
    if (headless) {
        return;
    }
    if (app.isReady()) {
        setupWindow('index');
    } else {
        app.once('ready', () => {
            setupWindow('index');
        });
    }
});


export default {
    requestFocus() {
        instance.requestFocus();
    },
};<|MERGE_RESOLUTION|>--- conflicted
+++ resolved
@@ -20,11 +20,8 @@
             resizable: false,
             frame: false,
             transparent: true,
-<<<<<<< HEAD
             hasShadow: false,
-=======
             nodeIntegration: false,
->>>>>>> 6a277faf
         });
         userWinRef.setResizable(false);
         userWinRef.loadURL(`${winURL}?window=user`);
@@ -41,11 +38,8 @@
             resizable: false,
             frame: false,
             transparent: true,
-<<<<<<< HEAD
             hasShadow: false,
-=======
             nodeIntegration: false,
->>>>>>> 6a277faf
         });
         loginWinRef.setResizable(false);
         loginWinRef.loadURL(`${winURL}?window=login`);
@@ -59,11 +53,8 @@
             resizable: false,
             frame: false,
             transparent: true,
-<<<<<<< HEAD
             hasShadow: false,
-=======
             nodeIntegration: false,
->>>>>>> 6a277faf
         });
         profileWinRef.setResizable(false);
         profileWinRef.loadURL(`${winURL}?window=profile`);
