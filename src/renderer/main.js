import Vue from 'vue';
import MuseUI from 'muse-ui';
import Vuetify from 'vuetify';
import 'muse-ui/dist/muse-ui.css'

import App from './App.vue'
import store from './store'
import launcher from './launcher'
import i18n from './i18n';

<<<<<<< HEAD
Vue.use(MuseUI);
Vue.use(Vuetify);
=======
>>>>>>> 069e3898
if (!process.env.IS_WEB) {
    Vue.use(require('vue-electron'))
}

Vue.config.productionTip = false

store().then(s =>
    new Vue({
        components: { App },
        store: s,
        i18n,
        template: '<App/>',
    }).$mount('#app'),
)
<|MERGE_RESOLUTION|>--- conflicted
+++ resolved
@@ -8,11 +8,8 @@
 import launcher from './launcher'
 import i18n from './i18n';
 
-<<<<<<< HEAD
 Vue.use(MuseUI);
 Vue.use(Vuetify);
-=======
->>>>>>> 069e3898
 if (!process.env.IS_WEB) {
     Vue.use(require('vue-electron'))
 }
