<template>
    <div class="ui form">
<<<<<<< HEAD
        <div class="field">
            <label>JVM Argument</label>
            <input type="text" name="first-name" >
        </div>
        <div class="field">
            <label>Minecraft Argument</label>
            <input type="text" name="last-name" >
=======
        <div class="fields">
                <!-- <div class="ui twox wide field">
                    <span>Select</span>
                </div> -->
                <div class="ui inline field">
                    <label>Java</label>
                    <div ref="path" class="ui selection dropdown" style="min-width:400px">
                        <input type="hidden" name="java path">
                            <i class="dropdown icon"></i>
                        <div class="default text">Java path</div>
                        <div class="menu">
                            <li class="item" v-for="value in javas" :key="value">
                                {{value}}
                            </li>
                        </div>
                    </div>
                    <div class="ui icon button" @click="popDialog">
                        <i class="add icon"></i>
                    </div>
                </div>
>>>>>>> 7872b9d7
        </div>
        <button class="ui button" type="submit" @click="save">Save</button>
    </div>
</template>

<script>
import vuex from "vuex";

export default {
<<<<<<< HEAD
    computed:{
        ...vuex.mapGetters('profiles', {
            id: "selectedKey",
        }),
        vmOptions(){
            return this.$store.getters[`profiles/${id}/vmOptions`]
        },
        mcOptions(){
            return this.$store.getters[`profiles/${id}/mcOptions`] 
        }
    },
    methods: {
        save(){
            
        },
        ...vuex.mapActions(['addJavas', 'openDialog']),
        popDialog(event){
            // @Assign to phoebe, luca
            // should popup dialog here then collect user selected java path
            // suppose you get the java path store here: 
            // const javapath = ...;
            // you should store java path into vuex's store by: 
            // this.addJavas(javapath);
            this.openDialog({}).then((paths)=>{
                //after user select, the paths should be the paths...
            })
        },
        selectJava(){

        },
=======
  mounted() {
    $(this.$refs.path).dropdown({
      onChange: function(value, text, $selectedItem) {
        console.log(value);
        // custom action
      }
    });
  },
  computed: {
    ...vuex.mapGetters(["javas"])
  },
  methods: {
    ...vuex.mapActions(["addJavas", "openDialog"]),
    popDialog(event) {
      // @Assign to phoebe, luca
      // should popup dialog here then collect user selected java path
      // suppose you get the java path store here:
      // const javapath = ...;
      // you should store java path into vuex's store by:
      // this.addJavas(javapath);
      this.openDialog({}).then(paths => {
        this.addJavas(paths[0]);
        console.log(paths[0]);
        //after user select, the paths should be the paths...
      });
>>>>>>> 7872b9d7
    },
    selectJava() {}
  }
};
</script>

<style>

</style><|MERGE_RESOLUTION|>--- conflicted
+++ resolved
@@ -1,6 +1,5 @@
 <template>
     <div class="ui form">
-<<<<<<< HEAD
         <div class="field">
             <label>JVM Argument</label>
             <input type="text" name="first-name" >
@@ -8,42 +7,48 @@
         <div class="field">
             <label>Minecraft Argument</label>
             <input type="text" name="last-name" >
-=======
+    </div>
+            
         <div class="fields">
-                <!-- <div class="ui twox wide field">
-                    <span>Select</span>
-                </div> -->
-                <div class="ui inline field">
-                    <label>Java</label>
-                    <div ref="path" class="ui selection dropdown" style="min-width:400px">
-                        <input type="hidden" name="java path">
-                            <i class="dropdown icon"></i>
-                        <div class="default text">Java path</div>
-                        <div class="menu">
-                            <li class="item" v-for="value in javas" :key="value">
-                                {{value}}
-                            </li>
-                        </div>
-                    </div>
-                    <div class="ui icon button" @click="popDialog">
-                        <i class="add icon"></i>
+            <div class="ui inline field">
+                <label>Java</label>
+                <div ref="path" class="ui selection dropdown" style="min-width:400px">
+                    <input type="hidden" name="java path">
+                        <i class="dropdown icon"></i>
+                    <div class="default text">Java path</div>
+                    <div class="menu">
+                        <li class="item" v-for="value in javas" :key="value">
+                            {{value}}
+                        </li>
                     </div>
                 </div>
->>>>>>> 7872b9d7
+                <div class="ui icon button" @click="popDialog">
+                    <i class="add icon"></i>
+                </div>
+            </div>
         </div>
         <button class="ui button" type="submit" @click="save">Save</button>
     </div>
+        
 </template>
 
 <script>
 import vuex from "vuex";
 
 export default {
-<<<<<<< HEAD
+      mounted() {
+    $(this.$refs.path).dropdown({
+      onChange: function(value, text, $selectedItem) {
+        console.log(value);
+        // custom action
+      }
+    });
+  },
     computed:{
         ...vuex.mapGetters('profiles', {
             id: "selectedKey",
         }),
+         ...vuex.mapGetters(["javas"]),
         vmOptions(){
             return this.$store.getters[`profiles/${id}/vmOptions`]
         },
@@ -55,51 +60,26 @@
         save(){
             
         },
-        ...vuex.mapActions(['addJavas', 'openDialog']),
-        popDialog(event){
-            // @Assign to phoebe, luca
-            // should popup dialog here then collect user selected java path
-            // suppose you get the java path store here: 
-            // const javapath = ...;
-            // you should store java path into vuex's store by: 
-            // this.addJavas(javapath);
-            this.openDialog({}).then((paths)=>{
+        ...vuex.mapActions(["addJavas", "openDialog"]),
+        popDialog(event) {
+        // @Assign to phoebe, luca
+        // should popup dialog here then collect user selected java path
+        // suppose you get the java path store here:
+        // const javapath = ...;
+        // you should store java path into vuex's store by:
+        // this.addJavas(javapath);
+            this.openDialog({}).then(paths => {
+                this.addJavas(paths[0]);
+                console.log(paths[0]);
                 //after user select, the paths should be the paths...
-            })
+            });
         },
+
         selectJava(){
 
         },
-=======
-  mounted() {
-    $(this.$refs.path).dropdown({
-      onChange: function(value, text, $selectedItem) {
-        console.log(value);
-        // custom action
-      }
-    });
-  },
-  computed: {
-    ...vuex.mapGetters(["javas"])
-  },
-  methods: {
-    ...vuex.mapActions(["addJavas", "openDialog"]),
-    popDialog(event) {
-      // @Assign to phoebe, luca
-      // should popup dialog here then collect user selected java path
-      // suppose you get the java path store here:
-      // const javapath = ...;
-      // you should store java path into vuex's store by:
-      // this.addJavas(javapath);
-      this.openDialog({}).then(paths => {
-        this.addJavas(paths[0]);
-        console.log(paths[0]);
-        //after user select, the paths should be the paths...
-      });
->>>>>>> 7872b9d7
-    },
-    selectJava() {}
-  }
+    }
+
 };
 </script>
 
