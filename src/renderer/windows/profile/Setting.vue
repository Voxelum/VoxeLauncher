<template>
<<<<<<< HEAD
	<v-form ref="form" v-model="valid" lazy-validation style="max-width: 640px; height: 100%;">
		<v-container style="height: 100%; max-height: 100%">
			<v-flex tag="h1" style="margin-bottom: 10px;" class="white--text" xs12 align-end flexbox>
				<span class="headline">{{$t('settings')}}</span>
			</v-flex>
			<v-layout align-space-around justify-space-between row>
				<v-flex>
					<v-text-field outline dark v-model="name" :label="$t('name')" :rules="nameRules" required></v-text-field>
				</v-flex>

				<v-flex>
					<v-text-field outline dark v-model="author" :label="$t('author')" required></v-text-field>
				</v-flex>

				<v-flex>
					<version-menu>
						<template v-slot="{ on }">
							<v-text-field outline dark append-icon="arrow" v-model="mcversion" :label="$t('minecraft.version')"
							  :readonly="true" @click:append="on.keydown" v-on="on" @value="mcversion = $event"></v-text-field>
						</template>
					</version-menu>
				</v-flex>
			</v-layout>
			<v-flex>
				<v-text-field outline dark v-model="description" :label="$t('description')">
				</v-text-field>
			</v-flex>

			<v-layout align-space-around justify-space-between row>
				<v-flex xs6>
					<v-select :item-text="regularText" outline dark prepend-inner-icon="add" v-model="java" :label="$t('java.location')"
					  :items="javas" required :menu-props="{ auto: true, overflowY: true }" @click:prepend-inner="browseFile"></v-select>
				</v-flex>
				<v-flex xs3>
					<v-text-field outline dark v-model="minMemory" :label="$t('java.minMemory')" required></v-text-field>
				</v-flex>
				<v-flex xs3>
					<v-text-field outline dark v-model="maxMemory" :label="$t('java.maxMemory')" required></v-text-field>
				</v-flex>
			</v-layout>
			<v-layout align-space-around justify-space-between row>
				<v-flex>
					<v-checkbox hide-details dark v-model="hideLauncher" :label="$t('launch.hideLauncher')"></v-checkbox>
				</v-flex>
				<v-flex>
					<v-checkbox hide-details dark v-model="showLog" :label="$t('launch.showLog')"></v-checkbox>
				</v-flex>
			</v-layout>

			<v-layout align-end justify-space-between row style="position: absolute; bottom: 10px;">
				<v-btn dark outline @click="goBack">
					{{$t('cancel')}}
				</v-btn>

				<v-btn color="primary" dark outline @click="submit">
					{{$t('save')}}
				</v-btn>
			</v-layout>
		</v-container>
	</v-form>
=======
	<v-layout align-center fill-height>
		<v-item-group v-model="window" class="shrink" mandatory tag="v-flex">
			<v-item key="0">
				<div slot-scope="{ active, toggle }">
					<v-btn small dark :input-value="active" icon @click="toggle">
						<v-icon small :color="active ? 'primary': ''">lens</v-icon>
					</v-btn>
				</div>
			</v-item>
			<v-item key="1">
				<div slot-scope="{ active, toggle }">
					<v-btn small dark :input-value="active" icon @click="toggle">
						<v-icon small :color="active ? 'primary': ''">lens</v-icon>
					</v-btn>
				</div>
			</v-item>
			<v-item key="2">
				<div slot-scope="{ active, toggle }">
					<v-btn small dark :input-value="active" icon @click="toggle">
						<v-icon small :color="active ? 'primary': ''">lens</v-icon>
					</v-btn>
				</div>
			</v-item>
		</v-item-group>

		<v-flex fill-height>
			<v-window v-model="window" vertical>
				<v-window-item key="0">
					<profile-setting></profile-setting>
				</v-window-item>
				<v-window-item key="1">
					<game-setting></game-setting>
				</v-window-item>
				<v-window-item key="2">
				</v-window-item>
			</v-window>
		</v-flex>
	</v-layout>
>>>>>>> 3bc6c71d
</template>

<script>
import GameSetting from './GameSetting';
import ProfileSetting from './ProfileSetting';

export default {
  data: () => ({
    length: 3,
    window: 0
  }),
  components: {
    GameSetting, ProfileSetting
  },
<<<<<<< HEAD
  methods: {
    onNameInput(event) {
      if (!this.editingName) {
        event.preventDefault();
      }
    },
    goBack() {
      this.$router.replace('/');
    },
    browseFile() {
      this.$electron.remote.dialog.showOpenDialog({
        title: 'Find a new Java location',
        properties: ['openFile'],
      }, (filePaths, bookmarks) => {
        this.$repo.dispatch('java/add', filePaths).then((suc) => {
          if (suc) {

          }
        })
      });
    },
    submit() {
      this.$repo.commit('profile/edit', {
        name: this.name,
        author: this.author,
        description: this.description,
        mcversion: this.mcversion,
        minMemory: this.minMemory,
        maxMemory: this.maxMemory,
        java: this.java,
        showLog: this.showLog,
        hideLauncher: this.hideLauncher,
      });
      this.$router.replace('/');
    },
    regularText(java) {
      const text = `v${java.version}: ${java.path}`
      if (text.length > 25) {
        return text.substring(0, 25) + '...'
      }
      return text;
    },
  }
=======
>>>>>>> 3bc6c71d
}
</script>

<style>
</style><|MERGE_RESOLUTION|>--- conflicted
+++ resolved
@@ -1,66 +1,4 @@
 <template>
-<<<<<<< HEAD
-	<v-form ref="form" v-model="valid" lazy-validation style="max-width: 640px; height: 100%;">
-		<v-container style="height: 100%; max-height: 100%">
-			<v-flex tag="h1" style="margin-bottom: 10px;" class="white--text" xs12 align-end flexbox>
-				<span class="headline">{{$t('settings')}}</span>
-			</v-flex>
-			<v-layout align-space-around justify-space-between row>
-				<v-flex>
-					<v-text-field outline dark v-model="name" :label="$t('name')" :rules="nameRules" required></v-text-field>
-				</v-flex>
-
-				<v-flex>
-					<v-text-field outline dark v-model="author" :label="$t('author')" required></v-text-field>
-				</v-flex>
-
-				<v-flex>
-					<version-menu>
-						<template v-slot="{ on }">
-							<v-text-field outline dark append-icon="arrow" v-model="mcversion" :label="$t('minecraft.version')"
-							  :readonly="true" @click:append="on.keydown" v-on="on" @value="mcversion = $event"></v-text-field>
-						</template>
-					</version-menu>
-				</v-flex>
-			</v-layout>
-			<v-flex>
-				<v-text-field outline dark v-model="description" :label="$t('description')">
-				</v-text-field>
-			</v-flex>
-
-			<v-layout align-space-around justify-space-between row>
-				<v-flex xs6>
-					<v-select :item-text="regularText" outline dark prepend-inner-icon="add" v-model="java" :label="$t('java.location')"
-					  :items="javas" required :menu-props="{ auto: true, overflowY: true }" @click:prepend-inner="browseFile"></v-select>
-				</v-flex>
-				<v-flex xs3>
-					<v-text-field outline dark v-model="minMemory" :label="$t('java.minMemory')" required></v-text-field>
-				</v-flex>
-				<v-flex xs3>
-					<v-text-field outline dark v-model="maxMemory" :label="$t('java.maxMemory')" required></v-text-field>
-				</v-flex>
-			</v-layout>
-			<v-layout align-space-around justify-space-between row>
-				<v-flex>
-					<v-checkbox hide-details dark v-model="hideLauncher" :label="$t('launch.hideLauncher')"></v-checkbox>
-				</v-flex>
-				<v-flex>
-					<v-checkbox hide-details dark v-model="showLog" :label="$t('launch.showLog')"></v-checkbox>
-				</v-flex>
-			</v-layout>
-
-			<v-layout align-end justify-space-between row style="position: absolute; bottom: 10px;">
-				<v-btn dark outline @click="goBack">
-					{{$t('cancel')}}
-				</v-btn>
-
-				<v-btn color="primary" dark outline @click="submit">
-					{{$t('save')}}
-				</v-btn>
-			</v-layout>
-		</v-container>
-	</v-form>
-=======
 	<v-layout align-center fill-height>
 		<v-item-group v-model="window" class="shrink" mandatory tag="v-flex">
 			<v-item key="0">
@@ -99,7 +37,6 @@
 			</v-window>
 		</v-flex>
 	</v-layout>
->>>>>>> 3bc6c71d
 </template>
 
 <script>
@@ -114,52 +51,6 @@
   components: {
     GameSetting, ProfileSetting
   },
-<<<<<<< HEAD
-  methods: {
-    onNameInput(event) {
-      if (!this.editingName) {
-        event.preventDefault();
-      }
-    },
-    goBack() {
-      this.$router.replace('/');
-    },
-    browseFile() {
-      this.$electron.remote.dialog.showOpenDialog({
-        title: 'Find a new Java location',
-        properties: ['openFile'],
-      }, (filePaths, bookmarks) => {
-        this.$repo.dispatch('java/add', filePaths).then((suc) => {
-          if (suc) {
-
-          }
-        })
-      });
-    },
-    submit() {
-      this.$repo.commit('profile/edit', {
-        name: this.name,
-        author: this.author,
-        description: this.description,
-        mcversion: this.mcversion,
-        minMemory: this.minMemory,
-        maxMemory: this.maxMemory,
-        java: this.java,
-        showLog: this.showLog,
-        hideLauncher: this.hideLauncher,
-      });
-      this.$router.replace('/');
-    },
-    regularText(java) {
-      const text = `v${java.version}: ${java.path}`
-      if (text.length > 25) {
-        return text.substring(0, 25) + '...'
-      }
-      return text;
-    },
-  }
-=======
->>>>>>> 3bc6c71d
 }
 </script>
 
